--- conflicted
+++ resolved
@@ -9,10 +9,6 @@
 from dotenv import load_dotenv
 from lhotse.utils import Pathlike
 
-<<<<<<< HEAD
-from lattifai.base_client import AsyncAPIClient, LattifAIError, SyncAPIClient
-from lattifai.io import SubtitleFormat, SubtitleIO, Supervision
-=======
 from lattifai.base_client import AsyncAPIClient, SyncAPIClient
 from lattifai.errors import (
     AlignmentError,
@@ -24,8 +20,7 @@
     SubtitleProcessingError,
     handle_exception,
 )
-from lattifai.io import SubtitleFormat, SubtitleIO
->>>>>>> 4272adb7
+from lattifai.io import SubtitleFormat, SubtitleIO, Supervision
 from lattifai.tokenizer import LatticeTokenizer
 from lattifai.workers import Lattice1AlphaWorker
 
@@ -122,7 +117,6 @@
         Args:
             audio: Audio file path
             subtitle: Subtitle/Text to align with audio
-<<<<<<< HEAD
             format: Input subtitle format (srt, vtt, ass, txt). Auto-detected if None
             split_sentence: Enable intelligent sentence re-splitting based on punctuation semantics
             output_subtitle_path: Output path for aligned subtitle (optional)
@@ -131,40 +125,6 @@
             Tuple containing:
                 - List of aligned Supervision objects with timing information
                 - Output subtitle path (if output_subtitle_path was provided)
-        """
-        # step1: parse text or subtitles
-        print(colorful.cyan(f'📖 Step 1: Reading subtitle file from {subtitle}'))
-        supervisions = SubtitleIO.read(subtitle, format=format)
-        print(colorful.green(f'         ✓ Parsed {len(supervisions)} subtitle segments'))
-
-        # step2: make lattice by call Lattifai API
-        print(colorful.cyan('🔗 Step 2: Creating lattice graph from text'))
-        lattice_id, lattice_graph = self.tokenizer.tokenize(supervisions, split_sentence=split_sentence)
-        print(colorful.green(f'         ✓ Generated lattice graph with ID: {lattice_id}'))
-
-        # step3: align audio with text
-        print(colorful.cyan(f'🎵 Step 3: Performing alignment on audio file: {audio}'))
-        lattice_results = self.worker.alignment(audio, lattice_graph)
-        print(colorful.green('         ✓ Alignment completed successfully'))
-
-        # step4: decode the lattice paths
-        print(colorful.cyan('🔍 Step 4: Decoding lattice paths to final alignments'))
-        alignments = self.tokenizer.detokenize(lattice_id, lattice_results)
-        print(colorful.green(f'         ✓ Decoded {len(alignments)} aligned segments'))
-
-        # step5: export alignments to target format
-        if output_subtitle_path:
-            SubtitleIO.write(alignments, output_path=output_subtitle_path)
-            print(colorful.green(f'🎉🎉🎉🎉🎉 Subtitle file written to: {output_subtitle_path}'))
-
-        return (alignments, output_subtitle_path)
-=======
-            format: Output format (srt, vtt, ass, txt)
-            split_sentence: Whether to split sentences during processing
-            output_subtitle_path: Path to save output file
-
-        Returns:
-            Aligned subtitles in specified format
 
         Raises:
             SubtitleProcessingError: If subtitle file cannot be parsed
@@ -230,8 +190,7 @@
                         subtitle_path=str(output_subtitle_path),
                         context={'original_error': str(e)},
                     )
-
-            return output_subtitle_path or alignments
+            return (alignments, output_subtitle_path)
 
         except (SubtitleProcessingError, LatticeEncodingError, AlignmentError, LatticeDecodingError):
             # Re-raise our specific errors as-is
@@ -244,7 +203,6 @@
                 subtitle_path=str(subtitle),
                 context={'original_error': str(e), 'error_type': e.__class__.__name__},
             )
->>>>>>> 4272adb7
 
 
 if __name__ == '__main__':
